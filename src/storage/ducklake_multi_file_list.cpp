--- conflicted
+++ resolved
@@ -268,12 +268,7 @@
 			filter += " AND ";
 		}
 		filter += StringUtil::Format(
-<<<<<<< HEAD
-		    "data_file_id IN (SELECT data_file_id FROM {METADATA_CATALOG}.ducklake_file_column_stats WHERE %s)",
-		    final_filter);
-=======
-		    "data_file_id IN (SELECT data_file_id FROM ducklake_file_column_statistics WHERE %s)", final_filter);
->>>>>>> 475c3fc4
+		    "data_file_id IN (SELECT data_file_id FROM ducklake_file_column_stats WHERE %s)", final_filter);
 	}
 	if (!filter.empty()) {
 		return make_uniq<DuckLakeMultiFileList>(read_info, transaction_local_files, transaction_local_data,
